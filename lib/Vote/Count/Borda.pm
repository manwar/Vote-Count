--- conflicted
+++ resolved
@@ -8,21 +8,13 @@
 use Moose::Role;
 
 
-<<<<<<< HEAD
-our $VERSION='0.017';
-=======
 our $VERSION='0.020';
->>>>>>> 9c3aa69c
 
 =head1 NAME
 
 Vote::Count::Borda
 
-<<<<<<< HEAD
-=head1 VERSION 0.017
-=======
 =head1 VERSION 0.020
->>>>>>> 9c3aa69c
 
 =cut
 
