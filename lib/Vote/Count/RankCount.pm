use strict;
use warnings;
use 5.022;

package Vote::Count::RankCount;

use feature qw /postderef signatures/;
no warnings 'experimental';
use List::Util qw( min max sum);
use TextTableTiny qw/generate_markdown_table/;
use Sort::Hash;
# use boolean;
# use Data::Printer;

<<<<<<< HEAD
our $VERSION='0.017';
=======
our $VERSION='0.020';
>>>>>>> 9c3aa69c

=head1 NAME

Vote::Count::RankCount

<<<<<<< HEAD
=head1 VERSION 0.017
=======
=head1 VERSION 0.020
>>>>>>> 9c3aa69c

=cut

# ABSTRACT: RankCount object for Vote::Count. Toolkit for vote counting.

sub _RankResult ( $rawcount ) {
  my %rc      = ( $rawcount->%* ); # destructive process needs to use a copy.
  my %ordered = ();
  my %byrank  = ();
  my $pos     = 0;
  my $maxpos  = scalar( keys %rc );
  while ( 0 < scalar( keys %rc ) ) {
    $pos++;
    my @vrc = values %rc;
    my $max = max @vrc;
    for my $k ( keys %rc ) {
      if ( $rc{$k} == $max ) {
        $ordered{$k} = $pos;
        delete $rc{$k};
        if ( defined $byrank{$pos} ) {
          push @{ $byrank{$pos} }, $k;
        }
        else {
          $byrank{$pos} = [$k];
        }
      }
    }
    die "Vote::Count::RankCount::Rank in infinite loop\n"
      if $pos > $maxpos;
  }
  # %byrank[1] is arrayref of 1st position,
  # $pos still has last position filled, %byrank{$pos} is the last place.
  # sometimes byranks came in as var{byrank...} deref and reref fixes this
  # although it would be better if I understood why it happened.
  # It is useful to sort the arrays anyway, for display they would likely be
  # sorted anyway. For testing it makes the element order predictable.

  for my $O ( keys %byrank ) {
    $byrank{$O} = [ sort $byrank{$O}->@* ];
  }
  my @top    = @{ $byrank{1} };
  my @bottom = @{ $byrank{$pos} };
  my $tie    = scalar(@top) > 1 ? 1 : 0;
  return {
    'rawcount' => $rawcount,
    'ordered'  => \%ordered,
    'byrank'   => \%byrank,
    'top'      => \@top,
    'bottom'   => \@bottom,
    'tie'      => $tie,
  };
}

=head1 Rank

Takes a single argument of a hashref containing Choices as Keys and Votes as Values. Returns an Object. This method is also aliased as new.

=cut

sub Rank ( $class, $rawcount ) {
  my $I = _RankResult($rawcount);
  return bless $I, $class;
}

sub new ( $class, $rawcount ) {
  my $I = _RankResult($rawcount);
  return bless $I, $class;
}

=head2 Methods

=over

=item * RawCount

Returns the original HashRef used for Object Creation.

=item * HashWithOrder

Returns a HashRef with the Choices as Keys and the position of the choice, the value for the Leader would be 1 and the Third Place Choice would be 3.

=item * HashByRank

Returns a HashRef where the keys are numbers and the values an ArrayRef of the Choices in that position. The ArrayRefs are sorted alphanumerically.

=item * ArrayTop, ArrayBottom

Returns an ArrayRef of the Choices in the Top or Bottom Positions.

=item * CountVotes

Returns the number of votes in the RawCount. This is not the same as the votes in the BallotSet from which that was derived. For TopCount it is the number of non-exhausted ballots in the round that generated RawCount, for Approval and Boorda it is probably not useful.

=item * Leader

Returns a HashRef with the keys tie, tied, winner where winner is the winner, tie is true or false and tied is an array ref of the choices in the tie.

=back

=head3 RankTable

Generates a MarkDown formatted table.

=cut

sub RawCount ( $I )      { return $I->{'rawcount'} }
sub HashWithOrder ( $I ) { return $I->{'ordered'} }
sub HashByRank ( $I )    { return $I->{'byrank'} }
sub ArrayTop ( $I )      { return $I->{'top'} }
sub ArrayBottom ( $I )   { return $I->{'bottom'} }
sub CountVotes ($I)      { return sum( values $I->{'rawcount'}->%* ) }

sub Leader ( $I ) {
  my @leaders = $I->ArrayTop()->@*;
  my %return = ( 'tie' => 0, 'winner' => '', 'tied' => [] );
  if ( 1 == @leaders ) { $return{'winner'} = $leaders[0] }
  elsif ( 1 < @leaders ) { $return{'tie'} = 1; $return{'tied'} = \@leaders }
  else                   { die "Does not compute in sub RankCount->Leader\n" }
  return \%return;
}

sub RankTable( $self ) {
  my @rows   = ( [ 'Rank', 'Choice', 'Votes' ] );
  my %rc     = $self->{'rawcount'}->%*;
  my %byrank = $self->{'byrank'}->%*;
  for my $r ( sort {$a <=> $b} ( keys %byrank ) ) {
    my @choice = sort $byrank{$r}->@*;
    for my $choice (@choice) {
      my $votes = $rc{$choice};
      my @row = ( $r, $choice, $votes );
      push @rows, ( \@row );
    }
  }
  return generate_markdown_table( rows => \@rows ) . "\n" ;
}

1;

#FOOTER

=pod

BUG TRACKER

L<https://github.com/brainbuz/Vote-Count/issues>

AUTHOR

John Karr (BRAINBUZ) brainbuz@cpan.org

CONTRIBUTORS

Copyright 2019 by John Karr (BRAINBUZ) brainbuz@cpan.org.

LICENSE

This module is released under the GNU Public License Version 3. See license file for details. For more information on this license visit L<http://fsf.org>.

=cut
<|MERGE_RESOLUTION|>--- conflicted
+++ resolved
@@ -12,21 +12,12 @@
 # use boolean;
 # use Data::Printer;
 
-<<<<<<< HEAD
-our $VERSION='0.017';
-=======
 our $VERSION='0.020';
->>>>>>> 9c3aa69c
-
 =head1 NAME
 
 Vote::Count::RankCount
 
-<<<<<<< HEAD
-=head1 VERSION 0.017
-=======
 =head1 VERSION 0.020
->>>>>>> 9c3aa69c
 
 =cut
 
