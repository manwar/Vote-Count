--- conflicted
+++ resolved
@@ -19,21 +19,13 @@
 
 use YAML::XS;
 
-<<<<<<< HEAD
-our $VERSION='0.017';
-=======
 our $VERSION='0.020';
->>>>>>> 9c3aa69c
 
 =head1 NAME
 
 Vote::Count::Matrix
 
-<<<<<<< HEAD
-=head1 VERSION 0.017
-=======
 =head1 VERSION 0.020
->>>>>>> 9c3aa69c
 
 =cut
 
@@ -372,7 +364,7 @@
 
 =head1 SYNOPSIS
 
- 
+
  my $Matrix =
    Vote::Count::Matrix->new(
      'BallotSet' => $myVoteCount->BallotSet() );
@@ -419,7 +411,7 @@
 
 Returns the results of the pairing of two choices as a hashref.
 
- 
+
    {
     'FUDGESWIRL' =>  6,
     'loser'      =>  "STRAWBERRY",
@@ -455,7 +447,7 @@
 
 Eliminates all Condorcet Losers from the Matrix Object's Active list. Returns a hashref. Takes an optional true false argument (default is false) to include choices that have tied but not won in the elimination.
 
- 
+
    {
      verbose => 'verbose message',
      terse   => 'terse message',
