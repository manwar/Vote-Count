--- conflicted
+++ resolved
@@ -10,21 +10,13 @@
 no warnings 'experimental';
 # use Data::Printer;
 
-<<<<<<< HEAD
-our $VERSION='0.017';
-=======
 our $VERSION='0.020';
->>>>>>> 9c3aa69c
 
 =head1 NAME
 
 Vote::Count::RankCount
 
-<<<<<<< HEAD
-=head1 VERSION 0.017
-=======
 =head1 VERSION 0.020
->>>>>>> 9c3aa69c
 
 =cut
 
