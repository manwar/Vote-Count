--- conflicted
+++ resolved
@@ -9,21 +9,13 @@
 use Moose;
 extends 'Vote::Count';
 
-<<<<<<< HEAD
-our $VERSION='0.017';
-=======
 our $VERSION='0.020';
->>>>>>> 9c3aa69c
 
 =head1 NAME
 
 Vote::Count::Method::CondorcetDropping
 
-<<<<<<< HEAD
-=head1 VERSION 0.017
-=======
 =head1 VERSION 0.020
->>>>>>> 9c3aa69c
 
 =cut
 
