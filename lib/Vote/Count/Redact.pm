--- conflicted
+++ resolved
@@ -12,21 +12,13 @@
 
 no warnings 'experimental';
 
-<<<<<<< HEAD
-our $VERSION='0.017';
-=======
 our $VERSION='0.020';
->>>>>>> 9c3aa69c
 
 =head1 NAME
 
 Vote::Count::Redact
 
-<<<<<<< HEAD
-=head1 VERSION 0.017
-=======
 =head1 VERSION 0.020
->>>>>>> 9c3aa69c
 
 Methods for Redacting Ballots.
 
