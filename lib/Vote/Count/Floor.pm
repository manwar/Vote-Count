--- conflicted
+++ resolved
@@ -11,21 +11,13 @@
 
 no warnings 'experimental';
 
-<<<<<<< HEAD
-our $VERSION='0.017';
-=======
 our $VERSION='0.020';
->>>>>>> 9c3aa69c
 
 =head1 NAME
 
 Vote::Count::Floor
 
-<<<<<<< HEAD
-=head1 VERSION 0.017
-=======
 =head1 VERSION 0.020
->>>>>>> 9c3aa69c
 
 =cut
 
